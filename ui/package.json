--- conflicted
+++ resolved
@@ -11,21 +11,6 @@
     "@canonical/react-components": "^1.7.1",
     "@emotion/react": "^11.13.3",
     "@emotion/styled": "^11.13.0",
-<<<<<<< HEAD
-    "@mui/icons-material": "^6.1.3",
-    "@mui/material": "^6.0.1",
-    "@tanstack/react-query": "^5.59.13",
-    "@types/node": "22.7.5",
-    "@types/react": "18.3.11",
-    "@types/react-dom": "18.3.1",
-    "autoprefixer": "10.4.20",
-    "eslint": "8.57.0",
-    "eslint-config-next": "14.2.15",
-    "formik": "2.4.6",
-    "lodash": "^4.17.21",
-    "next": "14.2.15",
-    "next-swagger-doc": "^0.4.0",
-=======
     "@mui/icons-material": "^6.1.6",
     "@mui/material": "^6.0.1",
     "@tanstack/react-query": "^5.59.19",
@@ -39,24 +24,15 @@
     "lodash": "^4.17.21",
     "next": "15.0.2",
     "next-swagger-doc": "^0.4.1",
->>>>>>> cb23152e
     "postcss": "8.4.47",
     "react": "18.3.1",
     "react-dom": "18.3.1",
     "react-icons": "^5.3.0",
-<<<<<<< HEAD
-    "sass": "^1.79.5",
-=======
     "sass": "^1.80.6",
->>>>>>> cb23152e
     "swagger-ui-react": "^5.17.14",
     "tailwindcss": "3.4.13",
     "typescript": "5.6.3",
-<<<<<<< HEAD
-    "vanilla-framework": "^4.17.1",
-=======
     "vanilla-framework": "^4.18.2",
->>>>>>> cb23152e
     "yup": "1.4.0"
   },
   "devDependencies": {
